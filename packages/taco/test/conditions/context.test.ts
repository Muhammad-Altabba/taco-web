--- conflicted
+++ resolved
@@ -178,29 +178,6 @@
       ).toThrow(`Invalid AuthProvider type for ${USER_ADDRESS_PARAM_DEFAULT}`);
     });
 
-<<<<<<< HEAD
-    it('rejects invalid auth provider for :userAddressExternalEIP4361', () => {
-      const conditionObj = {
-        ...testContractConditionObj,
-        returnValueTest: {
-          ...testRpcReturnValueTest,
-          value: USER_ADDRESS_PARAM_EXTERNAL_EIP4361,
-        },
-      };
-      const condition = new ContractCondition(conditionObj);
-      const conditionContext = new ConditionContext(condition);
-      expect(() =>
-        conditionContext.addAuthProvider(
-          USER_ADDRESS_PARAM_EXTERNAL_EIP4361,
-          authProviders['EIP4361'], // it should be SSO4361
-        ),
-      ).toThrow(
-        `Invalid AuthProvider type for ${USER_ADDRESS_PARAM_EXTERNAL_EIP4361}`,
-      );
-    });
-
-=======
->>>>>>> cc5b502a
     it.each([
       [USER_ADDRESS_PARAM_DEFAULT, EIP4361],
       [USER_ADDRESS_PARAM_DEFAULT, SSO_EIP4361],
