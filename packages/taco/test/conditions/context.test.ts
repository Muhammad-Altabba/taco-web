import { initialize } from '@nucypher/nucypher-core';
import {
  AuthProvider,
  AuthSignature,
  EIP1271AuthProvider,
  EIP1271AuthSignature,
  EIP4361AuthProvider,
  SingleSignOnEIP4361AuthProvider,
  USER_ADDRESS_PARAM_DEFAULT,
} from '@nucypher/taco-auth';
import {
  EIP4361_FAKE_AUTH_INDEX,
  fakeAuthProviders,
  fakeProvider,
  SSO_EIP4361_FAKE_AUTH_INDEX,
} from '@nucypher/test-utils';
import { ethers } from 'ethers';
import { beforeAll, describe, expect, it, vi } from 'vitest';

import { toBytes, toHexString } from '../../src';
import { ConditionFactory } from '../../src/conditions';
import {
  ContractCondition,
  ContractConditionProps,
  ContractConditionType,
} from '../../src/conditions/base/contract';
import { RpcCondition } from '../../src/conditions/base/rpc';
import { CompoundConditionType } from '../../src/conditions/compound-condition';
import {
  ConditionContext,
  CustomContextParam,
} from '../../src/conditions/context';
import { RESERVED_CONTEXT_PARAMS } from '../../src/conditions/context/context';
import { IfThenElseConditionType } from '../../src/conditions/if-then-else-condition';
import { SequentialConditionType } from '../../src/conditions/sequential';
import {
  paramOrContextParamSchema,
  ReturnValueTestProps,
} from '../../src/conditions/shared';
import {
  testContractConditionObj,
  testFunctionAbi,
  testJsonApiConditionObj,
  testJsonRpcConditionObj,
  testReturnValueTest,
  testRpcConditionObj,
  testTimeConditionObj,
} from '../test-utils';

describe('context', () => {
  let authProviders: Record<string, AuthProvider>;
  beforeAll(async () => {
    await initialize();
    authProviders = await fakeAuthProviders();
  });

  describe('reserved context parameters', () => {
    it.each([
      [USER_ADDRESS_PARAM_DEFAULT, 'EIP4361'],
      [USER_ADDRESS_PARAM_EXTERNAL_EIP4361, 'SSO4361'],
    ])('serializes to json', async (userAddressParam, scheme) => {
      const rpcCondition = new RpcCondition({
        ...testRpcConditionObj,
        parameters: [userAddressParam],
        returnValueTest: {
          comparator: '==',
          value: userAddressParam,
        },
      });
      const conditionContext = new ConditionContext(rpcCondition);
<<<<<<< HEAD
      conditionContext.addAuthProvider(
        USER_ADDRESS_PARAM_DEFAULT,
        authProviders[EIP4361_FAKE_AUTH_INDEX],
      );
=======
      conditionContext.addAuthProvider(userAddressParam, authProviders[scheme]);
>>>>>>> 1a27c873
      const asJson = await conditionContext.toJson();

      expect(asJson).toBeDefined();
      expect(asJson).toContain(userAddressParam);
    });

    it.each([USER_ADDRESS_PARAM_DEFAULT, USER_ADDRESS_PARAM_EXTERNAL_EIP4361])(
      'detects when auth provider is required by parameters',
      async (userAddressParam) => {
        const conditionObj = {
          ...testContractConditionObj,
          parameters: [userAddressParam],
          returnValueTest: {
            comparator: '==',
            value: 100,
          } as ReturnValueTestProps,
        };
        const condition = new ContractCondition(conditionObj);
        const conditionContext = new ConditionContext(condition);
        await expect(conditionContext.toContextParameters()).rejects.toThrow(
          `No matching authentication provider to satisfy ${userAddressParam} context variable in condition`,
        );
      },
    );

    it.each([USER_ADDRESS_PARAM_DEFAULT, USER_ADDRESS_PARAM_EXTERNAL_EIP4361])(
      'detects when signer is required by return value test',
      async (userAddressParam) => {
        const conditionObj = {
          ...testContractConditionObj,
          standardContractType: 'ERC721',
          method: 'ownerOf',
          parameters: [3591],
          returnValueTest: {
            comparator: '==',
            value: userAddressParam,
          },
        } as ContractConditionProps;
        const condition = new ContractCondition(conditionObj);
        const conditionContext = new ConditionContext(condition);
        await expect(conditionContext.toContextParameters()).rejects.toThrow(
          `No matching authentication provider to satisfy ${userAddressParam} context variable in condition`,
        );
      },
    );

    it('detects when signer is not required', async () => {
      const condition = new RpcCondition(testRpcConditionObj);
      const conditionContext = new ConditionContext(condition);
      expect(
        JSON.stringify(condition.toObj()).includes(USER_ADDRESS_PARAM_DEFAULT),
      ).toBe(false);
      expect(
        JSON.stringify(condition.toObj()).includes(
          USER_ADDRESS_PARAM_EXTERNAL_EIP4361,
        ),
      ).toBe(false);
      await expect(conditionContext.toContextParameters()).toBeDefined();
    });

    it.each([USER_ADDRESS_PARAM_DEFAULT, USER_ADDRESS_PARAM_EXTERNAL_EIP4361])(
      'return value test rejects on a missing signer',
      async (userAddressParam) => {
        const conditionObj = {
          ...testContractConditionObj,
          returnValueTest: {
            ...testReturnValueTest,
            value: userAddressParam,
          },
        };
        const condition = new ContractCondition(conditionObj);
        const conditionContext = new ConditionContext(condition);
        await expect(conditionContext.toContextParameters()).rejects.toThrow(
          `No matching authentication provider to satisfy ${userAddressParam} context variable in condition`,
        );
      },
    );

    it('rejects auth provider for not applicable context param', () => {
      const conditionObj = {
        ...testContractConditionObj,
        returnValueTest: {
          ...testReturnValueTest,
          value: ':myParam',
        },
      };
      const condition = new ContractCondition(conditionObj);
      const conditionContext = new ConditionContext(condition);
      expect(() =>
        conditionContext.addAuthProvider(':myParam', authProviders['EIP4361']),
      ).toThrow('AuthProvider not necessary for context parameter: :myParam');
    });

    it('rejects invalid auth provider for :userAddress', () => {
      const conditionObj = {
        ...testContractConditionObj,
        returnValueTest: {
          ...testReturnValueTest,
          value: USER_ADDRESS_PARAM_DEFAULT,
        },
      };
      const condition = new ContractCondition(conditionObj);
      const conditionContext = new ConditionContext(condition);
      expect(() =>
        conditionContext.addAuthProvider(
          USER_ADDRESS_PARAM_DEFAULT,
          authProviders['Bogus'],
        ),
      ).toThrow(`Invalid AuthProvider type for ${USER_ADDRESS_PARAM_DEFAULT}`);
    });

    it('rejects invalid auth provider for :userAddressExternalEIP4361', () => {
      const conditionObj = {
        ...testContractConditionObj,
        returnValueTest: {
          ...testReturnValueTest,
          value: USER_ADDRESS_PARAM_EXTERNAL_EIP4361,
        },
      };
      const condition = new ContractCondition(conditionObj);
      const conditionContext = new ConditionContext(condition);
      expect(() =>
        conditionContext.addAuthProvider(
          USER_ADDRESS_PARAM_EXTERNAL_EIP4361,
          authProviders['EIP4361'], // it should be SSO4361
        ),
      ).toThrow(
        `Invalid AuthProvider type for ${USER_ADDRESS_PARAM_EXTERNAL_EIP4361}`,
      );
    });

    it.each([
      [USER_ADDRESS_PARAM_DEFAULT, 'EIP4361'],
      [USER_ADDRESS_PARAM_DEFAULT, 'EIP1271'],
      [USER_ADDRESS_PARAM_EXTERNAL_EIP4361, 'SSO4361'],
    ])(
      'it supports just one provider at a time',
      async (userAddressParam, scheme) => {
        const conditionObj = {
          ...testContractConditionObj,
          returnValueTest: {
            ...testReturnValueTest,
            value: userAddressParam,
          },
        };
        const condition = new ContractCondition(conditionObj);
        const conditionContext = new ConditionContext(condition);
        conditionContext.addAuthProvider(
          userAddressParam,
          authProviders[scheme],
        );
        expect(async () =>
          conditionContext.toContextParameters(),
        ).not.toThrow();
      },
    );
  });

  describe('authentication signature', () => {
    let provider: ethers.providers.Web3Provider;
    let signer: ethers.providers.JsonRpcSigner;
    let authProviders: Record<string, AuthProvider>;

    beforeAll(async () => {
      await initialize();
      provider = fakeProvider();
      signer = provider.getSigner();
      authProviders = await fakeAuthProviders(signer);
    });

    async function testAuthSignature(
      authSignature: AuthSignature,
      expectedScheme: string,
      expectedAddress?: string,
    ) {
      expect(authSignature).toBeDefined();
      expect(authSignature.signature).toBeDefined();
      expect(authSignature.scheme).toEqual(expectedScheme);

      const addressToUse = expectedAddress
        ? expectedAddress
        : await signer.getAddress();
      expect(authSignature.address).toEqual(addressToUse);

      const chainId = (await provider.getNetwork()).chainId;

      if (expectedScheme === 'EIP4361') {
        expect(authSignature.typedData).toContain(
          `localhost wants you to sign in with your Ethereum account:\n${addressToUse}`,
        );
        expect(authSignature.typedData).toContain('URI: http://localhost:3000');

        expect(authSignature.typedData).toContain(`Chain ID: ${chainId}`);
      } else if (expectedScheme === 'EIP1271') {
        const authSign = authSignature as EIP1271AuthSignature;
        expect(authSign.typedData.chain).toEqual(chainId);
        expect(authSign.typedData.dataHash).toBeDefined();
      } else {
        throw new Error(`Unknown scheme: ${expectedScheme}`);
      }
    }

    async function makeAuthSignature(userAddressParam: string, scheme: string) {
      const conditionObj = {
        ...testContractConditionObj,
        returnValueTest: {
          ...testReturnValueTest,
          value: userAddressParam,
        },
      };
      const condition = new ContractCondition(conditionObj);

      const conditionContext = new ConditionContext(condition);
      conditionContext.addAuthProvider(userAddressParam, authProviders[scheme]);
      const contextVars = await conditionContext.toContextParameters();
      const authSignature = contextVars[userAddressParam] as AuthSignature;
      expect(authSignature).toBeDefined();

      return authSignature;
    }

    it('supports default auth method (eip4361)', async () => {
      const eip4361Spy = vi.spyOn(
        EIP4361AuthProvider.prototype,
        'getOrCreateAuthSignature',
      );

      const authSignature = await makeAuthSignature(
        USER_ADDRESS_PARAM_DEFAULT,
        'EIP4361',
      );
      await testAuthSignature(authSignature, 'EIP4361');
      expect(eip4361Spy).toHaveBeenCalledOnce();
    });

    it('supports reusing external eip4361', async () => {
      // Spying on the EIP4361 provider to make sure it's not called
      const eip4361Spy = vi.spyOn(
        SingleSignOnEIP4361AuthProvider.prototype,
        'getOrCreateAuthSignature',
      );

      const authSignature = await makeAuthSignature(
        USER_ADDRESS_PARAM_EXTERNAL_EIP4361,
        'SSO4361',
      );
      expect(authSignature).toBeDefined();
      await testAuthSignature(
        authSignature,
        'EIP4361',
        (authProviders['SSO4361'] as SingleSignOnEIP4361AuthProvider).address,
      );
      expect(eip4361Spy).toHaveBeenCalledOnce();
    });

    it('supports eip1271 auth method', async () => {
      const eip1271Spy = vi.spyOn(
        EIP1271AuthProvider.prototype,
        'getOrCreateAuthSignature',
      );

      const authSignature = await makeAuthSignature(
        USER_ADDRESS_PARAM_DEFAULT,
        'EIP1271',
      );
      expect(authSignature).toBeDefined();
      await testAuthSignature(
        authSignature,
        'EIP1271',
        (authProviders['EIP1271'] as EIP1271AuthProvider).contractAddress,
      );
      expect(eip1271Spy).toHaveBeenCalledOnce();
    });
  });

  describe('user-defined context parameters', () => {
    const customParamKey = ':customParam';
    const customParams: Record<string, CustomContextParam> = {};
    customParams[customParamKey] = 1234;

    const contractConditionObj = {
      ...testContractConditionObj,
      returnValueTest: {
        ...testReturnValueTest,
        value: customParamKey,
      },
    };
    const contractCondition = new ContractCondition(contractConditionObj);
    describe('custom parameters', () => {
      it('detects when a custom parameter is requested', () => {
        const conditionContext = new ConditionContext(contractCondition);
        expect(conditionContext.requestedContextParameters).toContain(
          customParamKey,
        );
      });

      it('serializes bytes as hex strings', async () => {
        const customParamsWithBytes: Record<string, CustomContextParam> = {};
        const customParam = toBytes('hello');
        // Uint8Array is not a valid CustomContextParam, override the type:
        customParamsWithBytes[customParamKey] =
          customParam as unknown as string;

        const conditionContext = new ConditionContext(contractCondition);
        conditionContext.addCustomContextParameterValues(customParamsWithBytes);
        const contextAsJson = await conditionContext.toJson();
        const asObj = JSON.parse(contextAsJson);
        expect(asObj).toBeDefined();
        expect(asObj[customParamKey]).toEqual(`0x${toHexString(customParam)}`);
      });
    });

    describe('return value test', () => {
      it('accepts only custom context parameters', async () => {
        const conditionContext = new ConditionContext(contractCondition);
        conditionContext.addCustomContextParameterValues(customParams);
        const asObj = await conditionContext.toContextParameters();
        expect(asObj).toBeDefined();
        expect(asObj[customParamKey]).toEqual(1234);
      });

      it('rejects on a missing custom context parameter', async () => {
        const conditionContext = new ConditionContext(contractCondition);
        conditionContext.addAuthProvider(
          USER_ADDRESS_PARAM_DEFAULT,
<<<<<<< HEAD
          authProviders[EIP4361_FAKE_AUTH_INDEX],
=======
          authProviders['EIP4361'],
>>>>>>> 1a27c873
        );
        await expect(conditionContext.toContextParameters()).rejects.toThrow(
          `Missing custom context parameter(s): ${customParamKey}`,
        );
      });
    });

    it('rejects on using reserved context parameter', () => {
      const conditionContext = new ConditionContext(contractCondition);
      RESERVED_CONTEXT_PARAMS.forEach((reservedParam) => {
        const badCustomParams: Record<string, CustomContextParam> = {};
        badCustomParams[reservedParam] = 'this-will-throw';
        expect(() =>
          conditionContext.addCustomContextParameterValues(badCustomParams),
        ).toThrow(
          `Cannot use reserved parameter name ${reservedParam} as custom parameter`,
        );
      });
    });

    it('rejects on using a custom parameter that was not requested', () => {
      const badCustomParamKey = ':notRequested';
      const badCustomParams: Record<string, CustomContextParam> = {};
      badCustomParams[customParamKey] = 'this-is-fine';
      badCustomParams[badCustomParamKey] = 'this-will-throw';
      const conditionContext = new ConditionContext(contractCondition);
      expect(() =>
        conditionContext.addCustomContextParameterValues(badCustomParams),
      ).toThrow(`Unknown custom context parameter: ${badCustomParamKey}`);
    });

<<<<<<< HEAD
    it('detects when auth provider is required by parameters', async () => {
      const conditionObj = {
        ...testContractConditionObj,
        parameters: [USER_ADDRESS_PARAM_DEFAULT],
        returnValueTest: {
          comparator: '==',
          value: 100,
        } as ReturnValueTestProps,
      };
      const condition = new ContractCondition(conditionObj);
      const conditionContext = new ConditionContext(condition);
      await expect(conditionContext.toContextParameters()).rejects.toThrow(
        `No matching authentication provider to satisfy ${USER_ADDRESS_PARAM_DEFAULT} context variable in condition`,
      );
    });

    it('detects when signer is required by return value test', async () => {
      const conditionObj = {
        ...testContractConditionObj,
        standardContractType: 'ERC721',
        method: 'ownerOf',
        parameters: [3591],
        returnValueTest: {
          comparator: '==',
          value: USER_ADDRESS_PARAM_DEFAULT,
        },
      } as ContractConditionProps;
      const condition = new ContractCondition(conditionObj);
      const conditionContext = new ConditionContext(condition);
      await expect(conditionContext.toContextParameters()).rejects.toThrow(
        `No matching authentication provider to satisfy ${USER_ADDRESS_PARAM_DEFAULT} context variable in condition`,
      );
    });

    it('detects when signer is not required', async () => {
      const condition = new RpcCondition(testRpcConditionObj);
      const conditionContext = new ConditionContext(condition);
      expect(
        JSON.stringify(condition.toObj()).includes(USER_ADDRESS_PARAM_DEFAULT),
      ).toBe(false);
      await expect(conditionContext.toContextParameters()).toBeDefined();
    });

    it('rejects on a missing signer', async () => {
      const conditionObj = {
        ...testContractConditionObj,
        returnValueTest: {
          ...testReturnValueTest,
          value: USER_ADDRESS_PARAM_DEFAULT,
        },
      };
      const condition = new ContractCondition(conditionObj);
      const conditionContext = new ConditionContext(condition);
      await expect(conditionContext.toContextParameters()).rejects.toThrow(
        `No matching authentication provider to satisfy ${USER_ADDRESS_PARAM_DEFAULT} context variable in condition`,
      );
    });

    it('rejects upon the usage of an arbitrary parameter name', async () => {
      const arbitraryName = ':SOME_NAME';
      const conditionObj = {
        ...testContractConditionObj,
        returnValueTest: {
          ...testReturnValueTest,
          value: arbitraryName,
        },
      };
      const condition = new ContractCondition(conditionObj);
      const conditionContext = new ConditionContext(condition);
      await expect(conditionContext.toContextParameters()).rejects.toThrow(
        `Missing custom context parameter(s): ${arbitraryName}`,
      );
    });

=======
>>>>>>> 1a27c873
    describe('custom method parameters', () => {
      const contractConditionObj = {
        ...testContractConditionObj,
        standardContractType: undefined, // We're going to use a custom function ABI
        functionAbi: testFunctionAbi,
        method: testFunctionAbi.name,
        parameters: [USER_ADDRESS_PARAM_DEFAULT, customParamKey], // We're going to use a custom parameter
        returnValueTest: {
          ...testReturnValueTest,
        },
      };

      it('handles both custom and auth context parameters', () => {
        const requestedContextParams = new ConditionContext(contractCondition)
          .requestedContextParameters;
        expect(requestedContextParams).not.toContain(
          USER_ADDRESS_PARAM_DEFAULT,
        );
        expect(requestedContextParams).toContain(customParamKey);
      });

      it('rejects on a missing custom parameter ', async () => {
        const customContractCondition = new ContractCondition({
          ...contractConditionObj,
          parameters: [USER_ADDRESS_PARAM_DEFAULT, customParamKey],
        });
        const conditionContext = new ConditionContext(customContractCondition);
        conditionContext.addAuthProvider(
          USER_ADDRESS_PARAM_DEFAULT,
<<<<<<< HEAD
          authProviders[EIP4361_FAKE_AUTH_INDEX],
=======
          authProviders['EIP4361'],
>>>>>>> 1a27c873
        );

        await expect(async () =>
          conditionContext.toContextParameters(),
        ).rejects.toThrow(
          `Missing custom context parameter(s): ${customParamKey}`,
        );
      });

      it('accepts on a hard-coded parameter', async () => {
        const customContractCondition = new ContractCondition({
          ...contractConditionObj,
          parameters: [USER_ADDRESS_PARAM_DEFAULT, 100],
        });
        const conditionContext = new ConditionContext(customContractCondition);
        conditionContext.addAuthProvider(
          USER_ADDRESS_PARAM_DEFAULT,
<<<<<<< HEAD
          authProviders[EIP4361_FAKE_AUTH_INDEX],
=======
          authProviders['EIP1271'],
>>>>>>> 1a27c873
        );

        const asObj = await conditionContext.toContextParameters();
        expect(asObj).toBeDefined();
        expect(asObj[USER_ADDRESS_PARAM_DEFAULT]).toBeDefined();
      });

      it.each([0, ''])(
        'accepts on a falsy parameter value: %s',
        async (falsyParam) => {
          const customContractCondition = new ContractCondition({
            ...contractConditionObj,
            parameters: [USER_ADDRESS_PARAM_EXTERNAL_EIP4361, customParamKey],
          });
          const customParameters: Record<string, CustomContextParam> = {};
          customParameters[customParamKey] = falsyParam;

          const conditionContext = new ConditionContext(
            customContractCondition,
          );
          conditionContext.addAuthProvider(
<<<<<<< HEAD
            USER_ADDRESS_PARAM_DEFAULT,
            authProviders[EIP4361_FAKE_AUTH_INDEX],
=======
            USER_ADDRESS_PARAM_EXTERNAL_EIP4361,
            authProviders['SSO4361'],
>>>>>>> 1a27c873
          );
          conditionContext.addCustomContextParameterValues(customParameters);

          const asObj = await conditionContext.toContextParameters();
          expect(asObj).toBeDefined();
          expect(asObj[USER_ADDRESS_PARAM_EXTERNAL_EIP4361]).toBeDefined();
          expect(asObj[customParamKey]).toBeDefined();
          expect(asObj[customParamKey]).toEqual(falsyParam);
        },
      );
    });
  });
});

<<<<<<< HEAD
// TODO: Move to a separate file
describe('No authentication provider', () => {
  let provider: ethers.providers.Web3Provider;
  let signer: ethers.providers.JsonRpcSigner;
  let authProviders: Record<string, AuthProvider>;

  async function testEIP4361AuthSignature(
    authSignature: AuthSignature,
    expectedAddress?: string,
  ) {
    expect(authSignature).toBeDefined();
    expect(authSignature.signature).toBeDefined();
    expect(authSignature.scheme).toEqual('EIP4361');

    const addressToUse = expectedAddress
      ? expectedAddress
      : await signer.getAddress();
    expect(authSignature.address).toEqual(addressToUse);

    expect(authSignature.typedData).toContain(
      `localhost wants you to sign in with your Ethereum account:\n${addressToUse}`,
    );
    expect(authSignature.typedData).toContain('URI: http://localhost:3000');

    const chainId = (await provider.getNetwork()).chainId;
    expect(authSignature.typedData).toContain(`Chain ID: ${chainId}`);
  }

  beforeAll(async () => {
    await initialize();
    provider = fakeProvider();
    signer = provider.getSigner();
    authProviders = await fakeAuthProviders(signer);
  });

  it('throws an error if there is no auth provider', () => {
    RESERVED_CONTEXT_PARAMS.forEach(async (userAddressParam) => {
      const conditionObj = {
        ...testContractConditionObj,
        returnValueTest: {
          ...testReturnValueTest,
          value: userAddressParam,
        },
      };
      const condition = new ContractCondition(conditionObj);
      const conditionContext = new ConditionContext(condition);
      await expect(conditionContext.toContextParameters()).rejects.toThrow(
        `No matching authentication provider to satisfy ${userAddressParam} context variable in condition`,
      );
    });
  });

  it('rejects auth provider for not applicable context param', () => {
    const conditionObj = {
      ...testContractConditionObj,
      returnValueTest: {
        ...testReturnValueTest,
        value: ':myParam',
      },
    };
    const condition = new ContractCondition(conditionObj);
    const conditionContext = new ConditionContext(condition);
    expect(() =>
      conditionContext.addAuthProvider(
        ':myParam',
        authProviders[EIP4361_FAKE_AUTH_INDEX],
      ),
    ).toThrow('AuthProvider not necessary for context parameter: :myParam');
  });

  it('accepts using SingleSignOnEIP4361AuthProvider with :userAddress', () => {
    const conditionObj = {
      ...testContractConditionObj,
      returnValueTest: {
        ...testReturnValueTest,
        value: USER_ADDRESS_PARAM_DEFAULT,
      },
    };
    const condition = new ContractCondition(conditionObj);
    const conditionContext = new ConditionContext(condition);
    expect(() =>
      conditionContext.addAuthProvider(
        USER_ADDRESS_PARAM_DEFAULT,
        authProviders[SSO_EIP4361_FAKE_AUTH_INDEX],
      ),
    ).not.toThrow();
  });

  it('it supports just one provider at a time', async () => {
    const conditionObj = {
      ...testContractConditionObj,
      returnValueTest: {
        ...testReturnValueTest,
        value: USER_ADDRESS_PARAM_DEFAULT,
      },
    };
    const condition = new ContractCondition(conditionObj);
    const conditionContext = new ConditionContext(condition);
    conditionContext.addAuthProvider(
      USER_ADDRESS_PARAM_DEFAULT,
      authProviders[EIP4361_FAKE_AUTH_INDEX],
    );
    expect(async () => conditionContext.toContextParameters()).not.toThrow();
  });

  async function makeAuthSignature(authMethod: string) {
    const conditionObj = {
      ...testContractConditionObj,
      returnValueTest: {
        ...testReturnValueTest,
        value: authMethod,
      },
    };
    const condition = new ContractCondition(conditionObj);

    const conditionContext = new ConditionContext(condition);
    conditionContext.addAuthProvider(
      USER_ADDRESS_PARAM_DEFAULT,
      authProviders[EIP4361_FAKE_AUTH_INDEX],
    );
    const contextVars = await conditionContext.toContextParameters();
    const authSignature = contextVars[authMethod] as AuthSignature;
    expect(authSignature).toBeDefined();

    return authSignature;
  }

  async function testEIP4361AuthMethod(authMethod: string) {
    const eip4361Spy = vi.spyOn(
      EIP4361AuthProvider.prototype,
      'getOrCreateAuthSignature',
    );
    const authSignature = await makeAuthSignature(authMethod);
    await testEIP4361AuthSignature(authSignature);
    expect(eip4361Spy).toHaveBeenCalledOnce();
  }

  it('supports default auth method (eip4361)', async () => {
    await testEIP4361AuthMethod(USER_ADDRESS_PARAM_DEFAULT);
  });

  it('supports reusing external eip4361', async () => {
    // Spying on the EIP4361 provider to make sure it's not called
    const eip4361Spy = vi.spyOn(
      EIP4361AuthProvider.prototype,
      'getOrCreateAuthSignature',
    );

    // Now, creating the condition context to run the actual test
    const conditionObj = {
      ...testContractConditionObj,
      returnValueTest: {
        ...testReturnValueTest,
        value: USER_ADDRESS_PARAM_DEFAULT,
      },
    };
    const condition = new ContractCondition(conditionObj);
    const conditionContext = new ConditionContext(condition);

    // Should throw an error if we don't pass the custom parameter
    await expect(conditionContext.toContextParameters()).rejects.toThrow(
      `No matching authentication provider to satisfy ${USER_ADDRESS_PARAM_DEFAULT} context variable in condition`,
    );

    // Remembering to pass in auth provider
    conditionContext.addAuthProvider(
      USER_ADDRESS_PARAM_DEFAULT,
      authProviders[SSO_EIP4361_FAKE_AUTH_INDEX],
    );
    const contextVars = await conditionContext.toContextParameters();
    expect(eip4361Spy).not.toHaveBeenCalled();

    // Now, we expect that the auth signature will be available in the context variables
    const authSignature = contextVars[
      USER_ADDRESS_PARAM_DEFAULT
    ] as AuthSignature;
    expect(authSignature).toBeDefined();
    await testEIP4361AuthSignature(
      authSignature,
      (
        authProviders[
          SSO_EIP4361_FAKE_AUTH_INDEX
        ] as SingleSignOnEIP4361AuthProvider
      ).address,
    );
  });
});

=======
>>>>>>> 1a27c873
describe('param or context param schema', () => {
  it('accepts a plain string', () => {
    expect(paramOrContextParamSchema.safeParse('hello').success).toBe(true);
  });

  it('accepts a context param', () => {
    expect(paramOrContextParamSchema.safeParse(':hello').success).toBe(true);
  });

  it('accepts an integer', () => {
    expect(paramOrContextParamSchema.safeParse(123).success).toBe(true);
  });

  it('accepts an floating number', () => {
    expect(paramOrContextParamSchema.safeParse(123.4).success).toBe(true);
  });

  it('accepts a string', () => {
    expect(paramOrContextParamSchema.safeParse('deadbeef').success).toBe(true);
  });

  it('accepts a 0x-prefixed hex string', () => {
    expect(paramOrContextParamSchema.safeParse('0xdeadbeef').success).toBe(
      true,
    );
  });

  it('accepts a hex-encoded-bytes', () => {
    expect(
      paramOrContextParamSchema.safeParse(
        toHexString(new Uint8Array([1, 2, 3])),
      ).success,
    ).toBe(true);
  });

  it('accepts a boolean', () => {
    expect(paramOrContextParamSchema.safeParse(true).success).toBe(true);
  });

  it('accepts an array', () => {
    expect(
      paramOrContextParamSchema.safeParse([1, 'hello', true]).success,
    ).toBe(true);
  });

  it('accepts nested arrays', () => {
    expect(
      paramOrContextParamSchema.safeParse([
        1,
        'hello',
        [123, 456, 'hello', true],
      ]).success,
    ).toBe(true);
  });

  it('accepts nested arrays', () => {
    expect(
      paramOrContextParamSchema.safeParse([1, 'hello', [123, ':hello']])
        .success,
    ).toBe(true);

    expect(
      paramOrContextParamSchema.safeParse([
        1,
        [
          2,
          [true, [1.23, ':hi', '0xdeadbeef'], ':my_name_is', 1],
          ':slim_shady',
          false,
        ],
      ]).success,
    ).toBe(true);
  });

  it('rejects a nested array with a bad context variable', () => {
    expect(
      paramOrContextParamSchema.safeParse([1, 'hello', [123, ':1234']]).success,
    ).toBe(false);
  });

  it('rejects an object', () => {
    expect(paramOrContextParamSchema.safeParse({}).success).toBe(false);
  });

  it('rejects a context param with illegal character', () => {
    const badString = ':hello#';
    expect(paramOrContextParamSchema.safeParse(badString).success).toBe(false);
  });

  it('rejects raw bytes', () => {
    expect(
      paramOrContextParamSchema.safeParse(new Uint8Array([1, 2, 3])).success,
    ).toBe(false);
  });

  it('rejects a null value', () => {
    expect(paramOrContextParamSchema.safeParse(null).success).toBe(false);
  });

  it('rejects an undefined value', () => {
    expect(paramOrContextParamSchema.safeParse(undefined).success).toBe(false);
  });

  it('rejects a date object', () => {
    expect(paramOrContextParamSchema.safeParse(new Date()).success).toBe(false);
  });

  it('rejects a function', () => {
    expect(paramOrContextParamSchema.safeParse(() => {}).success).toBe(false);
  });
});

describe('recognition of context variables in conditions', () => {
  const rvt = {
    comparator: '>=',
    value: ':expectedResult',
  };

  const rpcCondition = {
    ...testRpcConditionObj,
    parameters: [':userAddress', ':blockNumber'],
    returnValueTest: rvt,
  };

  const timeCondition = {
    ...testTimeConditionObj,
    returnValueTest: rvt,
  };

  const contractCondition = {
    conditionType: ContractConditionType,
    contractAddress: '0x0000000000000000000000000000000000000000',
    chain: 1,
    method: 'balanceOf',
    functionAbi: testFunctionAbi,
    parameters: [':userAddress'],
    returnValueTest: rvt,
  };

  const jsonApiCondition = {
    ...testJsonApiConditionObj,
    endpoint: 'https://api.example.com/:userId/:endpoint',
    parameters: {
      value1: ':value1',
      value2: 2,
    },
    query: '$.data[?(@.owner == :query)].value',
    authorizationToken: ':authToken',
    returnValueTest: rvt,
  };

  const jsonRpcConditionParamsDict = {
    ...testJsonRpcConditionObj,
    endpoint: 'https://math.example.com/:version/simple',
    method: 'subtract',
    params: {
      value1: 42,
      value2: ':value2',
    },
    query: '$.:queryKey',
    authorizationToken: ':authToken',
    returnValueTest: rvt,
  };

  const jsonRpcConditionParamsArray = {
    ...testJsonRpcConditionObj,
    endpoint: 'https://math.example.com/:version/simple',
    method: 'subtract',
    params: [':value1', ':value2'],
    query: '$.:queryKey',
    authorizationToken: ':authToken',
    returnValueTest: rvt,
  };

  it('handles context params for rpc condition', () => {
    const condition = ConditionFactory.conditionFromProps(rpcCondition);
    const conditionContext = new ConditionContext(condition);

    // Verify all context parameters are detected
    expect(conditionContext.requestedContextParameters).toEqual(
      new Set([':userAddress', ':blockNumber', ':expectedResult']),
    );
  });
  it('handles context params for time condition', () => {
    const condition = ConditionFactory.conditionFromProps(timeCondition);
    const conditionContext = new ConditionContext(condition);

    // Verify all context parameters are detected
    expect(conditionContext.requestedContextParameters).toEqual(
      new Set([':expectedResult']),
    );
  });
  it('handles context params for contract condition', () => {
    const condition = ConditionFactory.conditionFromProps(contractCondition);
    const conditionContext = new ConditionContext(condition);

    // Verify all context parameters are detected
    expect(conditionContext.requestedContextParameters).toEqual(
      new Set([':userAddress', ':expectedResult']),
    );
  });
  it('handles context params for json api condition', () => {
    const condition = ConditionFactory.conditionFromProps(jsonApiCondition);
    const conditionContext = new ConditionContext(condition);

    // Verify all context parameters are detected
    expect(conditionContext.requestedContextParameters).toEqual(
      new Set([
        ':userId',
        ':endpoint',
        ':value1',
        ':query',
        ':authToken',
        ':expectedResult',
      ]),
    );
  });
  it('handles context params for json rpc condition (params dict)', () => {
    const condition = ConditionFactory.conditionFromProps(
      jsonRpcConditionParamsDict,
    );
    const conditionContext = new ConditionContext(condition);

    // Verify all context parameters are detected
    expect(conditionContext.requestedContextParameters).toEqual(
      new Set([
        ':version',
        ':value2',
        ':queryKey',
        ':authToken',
        ':expectedResult',
      ]),
    );
  });
  it('handles context params for json rpc condition (params array)', () => {
    const condition = ConditionFactory.conditionFromProps(
      jsonRpcConditionParamsArray,
    );
    const conditionContext = new ConditionContext(condition);

    // Verify all context parameters are detected
    expect(conditionContext.requestedContextParameters).toEqual(
      new Set([
        ':version',
        ':value1',
        ':value2',
        ':queryKey',
        ':authToken',
        ':expectedResult',
      ]),
    );
  });
  it.each([
    {
      conditionType: SequentialConditionType,
      conditionVariables: [
        {
          varName: 'rpc',
          condition: rpcCondition,
        },
        {
          varName: 'time',
          condition: timeCondition,
        },
        {
          varName: 'contract',
          condition: contractCondition,
        },
        {
          varName: 'jsonApi',
          condition: jsonApiCondition,
        },
        {
          varName: 'sequential',
          condition: {
            conditionType: SequentialConditionType,
            conditionVariables: [
              {
                varName: 'jsonRpcParamsDict',
                condition: jsonRpcConditionParamsDict,
              },
              {
                varName: 'jsonRpcParamsArray',
                condition: jsonRpcConditionParamsArray,
              },
            ],
          },
        },
      ],
    },
    {
      conditionType: CompoundConditionType,
      operator: 'or',
      operands: [
        jsonApiCondition,
        jsonRpcConditionParamsDict,
        {
          conditionType: CompoundConditionType,
          operator: 'and',
          operands: [jsonRpcConditionParamsArray, rpcCondition, timeCondition],
        },
        {
          conditionType: CompoundConditionType,
          operator: 'not',
          operands: [contractCondition],
        },
      ],
    },
    {
      conditionType: IfThenElseConditionType,
      ifCondition: rpcCondition,
      thenCondition: jsonRpcConditionParamsArray,
      elseCondition: {
        conditionType: CompoundConditionType,
        operator: 'and',
        operands: [
          timeCondition,
          contractCondition,
          jsonApiCondition,
          jsonRpcConditionParamsDict,
        ],
      },
    },
  ])('handles context params for logical conditions', (logicalCondition) => {
    const condition = ConditionFactory.conditionFromProps(logicalCondition);
    const conditionContext = new ConditionContext(condition);
    // Verify all context parameters are detected
    expect(conditionContext.requestedContextParameters).toEqual(
      new Set([
        ':version',
        ':userAddress',
        ':blockNumber',
        ':userId',
        ':endpoint',
        ':value1',
        ':value2',
        ':query',
        ':queryKey',
        ':authToken',
        ':expectedResult',
      ]),
    );
  });
});<|MERGE_RESOLUTION|>--- conflicted
+++ resolved
@@ -9,10 +9,11 @@
   USER_ADDRESS_PARAM_DEFAULT,
 } from '@nucypher/taco-auth';
 import {
-  EIP4361_FAKE_AUTH_INDEX,
+  EIP1271,
+  EIP4361,
   fakeAuthProviders,
   fakeProvider,
-  SSO_EIP4361_FAKE_AUTH_INDEX,
+  SSO_EIP4361,
 } from '@nucypher/test-utils';
 import { ethers } from 'ethers';
 import { beforeAll, describe, expect, it, vi } from 'vitest';
@@ -57,7 +58,7 @@
   describe('reserved context parameters', () => {
     it.each([
       [USER_ADDRESS_PARAM_DEFAULT, 'EIP4361'],
-      [USER_ADDRESS_PARAM_EXTERNAL_EIP4361, 'SSO4361'],
+      [USER_ADDRESS_PARAM_DEFAULT, 'SSO4361'],
     ])('serializes to json', async (userAddressParam, scheme) => {
       const rpcCondition = new RpcCondition({
         ...testRpcConditionObj,
@@ -68,21 +69,17 @@
         },
       });
       const conditionContext = new ConditionContext(rpcCondition);
-<<<<<<< HEAD
       conditionContext.addAuthProvider(
-        USER_ADDRESS_PARAM_DEFAULT,
-        authProviders[EIP4361_FAKE_AUTH_INDEX],
-      );
-=======
-      conditionContext.addAuthProvider(userAddressParam, authProviders[scheme]);
->>>>>>> 1a27c873
+        userAddressParam,
+        authProviders[EIP4361],
+      );
       const asJson = await conditionContext.toJson();
 
       expect(asJson).toBeDefined();
       expect(asJson).toContain(userAddressParam);
     });
 
-    it.each([USER_ADDRESS_PARAM_DEFAULT, USER_ADDRESS_PARAM_EXTERNAL_EIP4361])(
+    it.each([USER_ADDRESS_PARAM_DEFAULT])(
       'detects when auth provider is required by parameters',
       async (userAddressParam) => {
         const conditionObj = {
@@ -101,7 +98,7 @@
       },
     );
 
-    it.each([USER_ADDRESS_PARAM_DEFAULT, USER_ADDRESS_PARAM_EXTERNAL_EIP4361])(
+    it.each([USER_ADDRESS_PARAM_DEFAULT])(
       'detects when signer is required by return value test',
       async (userAddressParam) => {
         const conditionObj = {
@@ -128,15 +125,10 @@
       expect(
         JSON.stringify(condition.toObj()).includes(USER_ADDRESS_PARAM_DEFAULT),
       ).toBe(false);
-      expect(
-        JSON.stringify(condition.toObj()).includes(
-          USER_ADDRESS_PARAM_EXTERNAL_EIP4361,
-        ),
-      ).toBe(false);
       await expect(conditionContext.toContextParameters()).toBeDefined();
     });
 
-    it.each([USER_ADDRESS_PARAM_DEFAULT, USER_ADDRESS_PARAM_EXTERNAL_EIP4361])(
+    it.each([USER_ADDRESS_PARAM_DEFAULT])(
       'return value test rejects on a missing signer',
       async (userAddressParam) => {
         const conditionObj = {
@@ -187,30 +179,10 @@
       ).toThrow(`Invalid AuthProvider type for ${USER_ADDRESS_PARAM_DEFAULT}`);
     });
 
-    it('rejects invalid auth provider for :userAddressExternalEIP4361', () => {
-      const conditionObj = {
-        ...testContractConditionObj,
-        returnValueTest: {
-          ...testReturnValueTest,
-          value: USER_ADDRESS_PARAM_EXTERNAL_EIP4361,
-        },
-      };
-      const condition = new ContractCondition(conditionObj);
-      const conditionContext = new ConditionContext(condition);
-      expect(() =>
-        conditionContext.addAuthProvider(
-          USER_ADDRESS_PARAM_EXTERNAL_EIP4361,
-          authProviders['EIP4361'], // it should be SSO4361
-        ),
-      ).toThrow(
-        `Invalid AuthProvider type for ${USER_ADDRESS_PARAM_EXTERNAL_EIP4361}`,
-      );
-    });
-
     it.each([
-      [USER_ADDRESS_PARAM_DEFAULT, 'EIP4361'],
-      [USER_ADDRESS_PARAM_DEFAULT, 'EIP1271'],
-      [USER_ADDRESS_PARAM_EXTERNAL_EIP4361, 'SSO4361'],
+      [USER_ADDRESS_PARAM_DEFAULT, EIP4361],
+      [USER_ADDRESS_PARAM_DEFAULT, SSO_EIP4361],
+      [USER_ADDRESS_PARAM_DEFAULT, EIP1271],
     ])(
       'it supports just one provider at a time',
       async (userAddressParam, scheme) => {
@@ -278,7 +250,10 @@
       }
     }
 
-    async function makeAuthSignature(userAddressParam: string, scheme: string) {
+    async function makeAuthSignature(
+      userAddressParam: string,
+      scheme: typeof EIP4361 | typeof SSO_EIP4361 | typeof EIP1271,
+    ) {
       const conditionObj = {
         ...testContractConditionObj,
         returnValueTest: {
@@ -319,7 +294,7 @@
       );
 
       const authSignature = await makeAuthSignature(
-        USER_ADDRESS_PARAM_EXTERNAL_EIP4361,
+        USER_ADDRESS_PARAM_DEFAULT,
         'SSO4361',
       );
       expect(authSignature).toBeDefined();
@@ -401,11 +376,7 @@
         const conditionContext = new ConditionContext(contractCondition);
         conditionContext.addAuthProvider(
           USER_ADDRESS_PARAM_DEFAULT,
-<<<<<<< HEAD
-          authProviders[EIP4361_FAKE_AUTH_INDEX],
-=======
-          authProviders['EIP4361'],
->>>>>>> 1a27c873
+          authProviders[EIP4361],
         );
         await expect(conditionContext.toContextParameters()).rejects.toThrow(
           `Missing custom context parameter(s): ${customParamKey}`,
@@ -437,83 +408,6 @@
       ).toThrow(`Unknown custom context parameter: ${badCustomParamKey}`);
     });
 
-<<<<<<< HEAD
-    it('detects when auth provider is required by parameters', async () => {
-      const conditionObj = {
-        ...testContractConditionObj,
-        parameters: [USER_ADDRESS_PARAM_DEFAULT],
-        returnValueTest: {
-          comparator: '==',
-          value: 100,
-        } as ReturnValueTestProps,
-      };
-      const condition = new ContractCondition(conditionObj);
-      const conditionContext = new ConditionContext(condition);
-      await expect(conditionContext.toContextParameters()).rejects.toThrow(
-        `No matching authentication provider to satisfy ${USER_ADDRESS_PARAM_DEFAULT} context variable in condition`,
-      );
-    });
-
-    it('detects when signer is required by return value test', async () => {
-      const conditionObj = {
-        ...testContractConditionObj,
-        standardContractType: 'ERC721',
-        method: 'ownerOf',
-        parameters: [3591],
-        returnValueTest: {
-          comparator: '==',
-          value: USER_ADDRESS_PARAM_DEFAULT,
-        },
-      } as ContractConditionProps;
-      const condition = new ContractCondition(conditionObj);
-      const conditionContext = new ConditionContext(condition);
-      await expect(conditionContext.toContextParameters()).rejects.toThrow(
-        `No matching authentication provider to satisfy ${USER_ADDRESS_PARAM_DEFAULT} context variable in condition`,
-      );
-    });
-
-    it('detects when signer is not required', async () => {
-      const condition = new RpcCondition(testRpcConditionObj);
-      const conditionContext = new ConditionContext(condition);
-      expect(
-        JSON.stringify(condition.toObj()).includes(USER_ADDRESS_PARAM_DEFAULT),
-      ).toBe(false);
-      await expect(conditionContext.toContextParameters()).toBeDefined();
-    });
-
-    it('rejects on a missing signer', async () => {
-      const conditionObj = {
-        ...testContractConditionObj,
-        returnValueTest: {
-          ...testReturnValueTest,
-          value: USER_ADDRESS_PARAM_DEFAULT,
-        },
-      };
-      const condition = new ContractCondition(conditionObj);
-      const conditionContext = new ConditionContext(condition);
-      await expect(conditionContext.toContextParameters()).rejects.toThrow(
-        `No matching authentication provider to satisfy ${USER_ADDRESS_PARAM_DEFAULT} context variable in condition`,
-      );
-    });
-
-    it('rejects upon the usage of an arbitrary parameter name', async () => {
-      const arbitraryName = ':SOME_NAME';
-      const conditionObj = {
-        ...testContractConditionObj,
-        returnValueTest: {
-          ...testReturnValueTest,
-          value: arbitraryName,
-        },
-      };
-      const condition = new ContractCondition(conditionObj);
-      const conditionContext = new ConditionContext(condition);
-      await expect(conditionContext.toContextParameters()).rejects.toThrow(
-        `Missing custom context parameter(s): ${arbitraryName}`,
-      );
-    });
-
-=======
->>>>>>> 1a27c873
     describe('custom method parameters', () => {
       const contractConditionObj = {
         ...testContractConditionObj,
@@ -543,11 +437,7 @@
         const conditionContext = new ConditionContext(customContractCondition);
         conditionContext.addAuthProvider(
           USER_ADDRESS_PARAM_DEFAULT,
-<<<<<<< HEAD
-          authProviders[EIP4361_FAKE_AUTH_INDEX],
-=======
-          authProviders['EIP4361'],
->>>>>>> 1a27c873
+          authProviders[EIP4361],
         );
 
         await expect(async () =>
@@ -565,11 +455,7 @@
         const conditionContext = new ConditionContext(customContractCondition);
         conditionContext.addAuthProvider(
           USER_ADDRESS_PARAM_DEFAULT,
-<<<<<<< HEAD
-          authProviders[EIP4361_FAKE_AUTH_INDEX],
-=======
-          authProviders['EIP1271'],
->>>>>>> 1a27c873
+          authProviders[EIP4361],
         );
 
         const asObj = await conditionContext.toContextParameters();
@@ -582,7 +468,7 @@
         async (falsyParam) => {
           const customContractCondition = new ContractCondition({
             ...contractConditionObj,
-            parameters: [USER_ADDRESS_PARAM_EXTERNAL_EIP4361, customParamKey],
+            parameters: [USER_ADDRESS_PARAM_DEFAULT, customParamKey],
           });
           const customParameters: Record<string, CustomContextParam> = {};
           customParameters[customParamKey] = falsyParam;
@@ -591,19 +477,14 @@
             customContractCondition,
           );
           conditionContext.addAuthProvider(
-<<<<<<< HEAD
             USER_ADDRESS_PARAM_DEFAULT,
-            authProviders[EIP4361_FAKE_AUTH_INDEX],
-=======
-            USER_ADDRESS_PARAM_EXTERNAL_EIP4361,
-            authProviders['SSO4361'],
->>>>>>> 1a27c873
+            authProviders[EIP4361],
           );
           conditionContext.addCustomContextParameterValues(customParameters);
 
           const asObj = await conditionContext.toContextParameters();
           expect(asObj).toBeDefined();
-          expect(asObj[USER_ADDRESS_PARAM_EXTERNAL_EIP4361]).toBeDefined();
+          expect(asObj[USER_ADDRESS_PARAM_DEFAULT]).toBeDefined();
           expect(asObj[customParamKey]).toBeDefined();
           expect(asObj[customParamKey]).toEqual(falsyParam);
         },
@@ -612,7 +493,6 @@
   });
 });
 
-<<<<<<< HEAD
 // TODO: Move to a separate file
 describe('No authentication provider', () => {
   let provider: ethers.providers.Web3Provider;
@@ -664,145 +544,8 @@
       );
     });
   });
-
-  it('rejects auth provider for not applicable context param', () => {
-    const conditionObj = {
-      ...testContractConditionObj,
-      returnValueTest: {
-        ...testReturnValueTest,
-        value: ':myParam',
-      },
-    };
-    const condition = new ContractCondition(conditionObj);
-    const conditionContext = new ConditionContext(condition);
-    expect(() =>
-      conditionContext.addAuthProvider(
-        ':myParam',
-        authProviders[EIP4361_FAKE_AUTH_INDEX],
-      ),
-    ).toThrow('AuthProvider not necessary for context parameter: :myParam');
-  });
-
-  it('accepts using SingleSignOnEIP4361AuthProvider with :userAddress', () => {
-    const conditionObj = {
-      ...testContractConditionObj,
-      returnValueTest: {
-        ...testReturnValueTest,
-        value: USER_ADDRESS_PARAM_DEFAULT,
-      },
-    };
-    const condition = new ContractCondition(conditionObj);
-    const conditionContext = new ConditionContext(condition);
-    expect(() =>
-      conditionContext.addAuthProvider(
-        USER_ADDRESS_PARAM_DEFAULT,
-        authProviders[SSO_EIP4361_FAKE_AUTH_INDEX],
-      ),
-    ).not.toThrow();
-  });
-
-  it('it supports just one provider at a time', async () => {
-    const conditionObj = {
-      ...testContractConditionObj,
-      returnValueTest: {
-        ...testReturnValueTest,
-        value: USER_ADDRESS_PARAM_DEFAULT,
-      },
-    };
-    const condition = new ContractCondition(conditionObj);
-    const conditionContext = new ConditionContext(condition);
-    conditionContext.addAuthProvider(
-      USER_ADDRESS_PARAM_DEFAULT,
-      authProviders[EIP4361_FAKE_AUTH_INDEX],
-    );
-    expect(async () => conditionContext.toContextParameters()).not.toThrow();
-  });
-
-  async function makeAuthSignature(authMethod: string) {
-    const conditionObj = {
-      ...testContractConditionObj,
-      returnValueTest: {
-        ...testReturnValueTest,
-        value: authMethod,
-      },
-    };
-    const condition = new ContractCondition(conditionObj);
-
-    const conditionContext = new ConditionContext(condition);
-    conditionContext.addAuthProvider(
-      USER_ADDRESS_PARAM_DEFAULT,
-      authProviders[EIP4361_FAKE_AUTH_INDEX],
-    );
-    const contextVars = await conditionContext.toContextParameters();
-    const authSignature = contextVars[authMethod] as AuthSignature;
-    expect(authSignature).toBeDefined();
-
-    return authSignature;
-  }
-
-  async function testEIP4361AuthMethod(authMethod: string) {
-    const eip4361Spy = vi.spyOn(
-      EIP4361AuthProvider.prototype,
-      'getOrCreateAuthSignature',
-    );
-    const authSignature = await makeAuthSignature(authMethod);
-    await testEIP4361AuthSignature(authSignature);
-    expect(eip4361Spy).toHaveBeenCalledOnce();
-  }
-
-  it('supports default auth method (eip4361)', async () => {
-    await testEIP4361AuthMethod(USER_ADDRESS_PARAM_DEFAULT);
-  });
-
-  it('supports reusing external eip4361', async () => {
-    // Spying on the EIP4361 provider to make sure it's not called
-    const eip4361Spy = vi.spyOn(
-      EIP4361AuthProvider.prototype,
-      'getOrCreateAuthSignature',
-    );
-
-    // Now, creating the condition context to run the actual test
-    const conditionObj = {
-      ...testContractConditionObj,
-      returnValueTest: {
-        ...testReturnValueTest,
-        value: USER_ADDRESS_PARAM_DEFAULT,
-      },
-    };
-    const condition = new ContractCondition(conditionObj);
-    const conditionContext = new ConditionContext(condition);
-
-    // Should throw an error if we don't pass the custom parameter
-    await expect(conditionContext.toContextParameters()).rejects.toThrow(
-      `No matching authentication provider to satisfy ${USER_ADDRESS_PARAM_DEFAULT} context variable in condition`,
-    );
-
-    // Remembering to pass in auth provider
-    conditionContext.addAuthProvider(
-      USER_ADDRESS_PARAM_DEFAULT,
-      authProviders[SSO_EIP4361_FAKE_AUTH_INDEX],
-    );
-    const contextVars = await conditionContext.toContextParameters();
-    expect(eip4361Spy).not.toHaveBeenCalled();
-
-    // Now, we expect that the auth signature will be available in the context variables
-    const authSignature = contextVars[
-      USER_ADDRESS_PARAM_DEFAULT
-    ] as AuthSignature;
-    expect(authSignature).toBeDefined();
-    await testEIP4361AuthSignature(
-      authSignature,
-      (
-        authProviders[
-          SSO_EIP4361_FAKE_AUTH_INDEX
-        ] as SingleSignOnEIP4361AuthProvider
-      ).address,
-    );
-  });
 });
 
-=======
->>>>>>> 1a27c873
 describe('param or context param schema', () => {
   it('accepts a plain string', () => {
     expect(paramOrContextParamSchema.safeParse('hello').success).toBe(true);
