import { initialize } from '@nucypher/nucypher-core';
import { AuthProvider, USER_ADDRESS_PARAM_DEFAULT } from '@nucypher/taco-auth';
import {
  EIP4361_FAKE_AUTH_INDEX,
  fakeAuthProviders,
} from '@nucypher/test-utils';
import { beforeAll, describe, expect, it } from 'vitest';

import {
  ContractCondition,
  ContractConditionProps,
  contractConditionSchema,
  ContractConditionType,
  FunctionAbiProps,
} from '../../../src/conditions/base/contract';
import { USER_ADDRESS_PARAMS } from '../../../src/conditions/const';
import {
  ConditionContext,
  CustomContextParam,
} from '../../../src/conditions/context';
import { testContractConditionObj, testFunctionAbi } from '../../test-utils';

describe('validation', () => {
  it('accepts on a valid schema', () => {
    const result = ContractCondition.validate(
      contractConditionSchema,
      testContractConditionObj,
    );

    expect(result.error).toBeUndefined();
    expect(result.data).toEqual(testContractConditionObj);
  });

  it('rejects an invalid schema', () => {
    const badContractCondition = {
      ...testContractConditionObj,
      // Intentionally removing `contractAddress`
      contractAddress: undefined,
    } as unknown as ContractConditionProps;
    const result = ContractCondition.validate(
      contractConditionSchema,
      badContractCondition,
    );

    expect(result.error).toBeDefined();
    expect(result.data).toBeUndefined();
    expect(result.error?.format()).toMatchObject({
      contractAddress: {
        _errors: ['Required'],
      },
    });
  });

  it('infers condition type from constructor', () => {
    // eslint-disable-next-line @typescript-eslint/no-unused-vars
    const { conditionType, ...withoutType } = testContractConditionObj;
    const condition = new ContractCondition(withoutType);
    expect(condition.value.conditionType).toEqual(ContractConditionType);
  });
});

describe('accepts either standardContractType or functionAbi but not both or none', () => {
  const standardContractType = 'ERC20';
  const functionAbi = {
    inputs: [
      {
        name: '_owner',
        type: 'address',
        internalType: 'address',
      },
    ],
    name: 'balanceOf',
    outputs: [
      {
        name: 'balance',
        type: 'uint256',
        internalType: 'uint256',
      },
    ],
    stateMutability: 'view',
    type: 'function',
  };

  it('accepts standardContractType', () => {
    const conditionObj = {
      ...testContractConditionObj,
      standardContractType,
      functionAbi: undefined,
    } as typeof testContractConditionObj;
    const result = ContractCondition.validate(
      contractConditionSchema,
      conditionObj,
    );

    expect(result.error).toBeUndefined();
    expect(result.data).toEqual(conditionObj);
  });

  it('accepts functionAbi', () => {
    const conditionObj = {
      ...testContractConditionObj,
      functionAbi,
      standardContractType: undefined,
    } as typeof testContractConditionObj;
    const result = ContractCondition.validate(
      contractConditionSchema,
      conditionObj,
    );

    expect(result.error).toBeUndefined();
    expect(result.data).toEqual(conditionObj);
  });

  it('rejects both', () => {
    const conditionObj = {
      ...testContractConditionObj,
      standardContractType,
      functionAbi,
    } as typeof testContractConditionObj;
    const result = ContractCondition.validate(
      contractConditionSchema,
      conditionObj,
    );

    expect(result.error).toBeDefined();
    expect(result.data).toBeUndefined();
    expect(result.error?.format()).toMatchObject({
      standardContractType: {
        _errors: [
          "At most one of the fields 'standardContractType' and 'functionAbi' must be defined",
        ],
      },
    });
  });

  it('rejects none', () => {
    const conditionObj = {
      ...testContractConditionObj,
      standardContractType: undefined,
      functionAbi: undefined,
    } as typeof testContractConditionObj;
    const result = ContractCondition.validate(
      contractConditionSchema,
      conditionObj,
    );

    expect(result.error).toBeDefined();
    expect(result.data).toBeUndefined();
    expect(result.error?.format()).toMatchObject({
      standardContractType: {
        _errors: [
          "At most one of the fields 'standardContractType' and 'functionAbi' must be defined",
        ],
      },
    });
  });
});

describe('supports various user address params', () => {
  it.each(USER_ADDRESS_PARAMS)(
    'handles different user address context params',
    (userAddressContextParam) => {
      const contractConditionObj: ContractConditionProps = {
        ...testContractConditionObj,
        parameters: [userAddressContextParam],
      };

      const result = ContractCondition.validate(
        contractConditionSchema,
        contractConditionObj,
      );

      expect(result.error).toBeUndefined();
    },
  );
});

describe('supports custom function abi', async () => {
  const contractConditionObj: ContractConditionProps = {
    ...testContractConditionObj,
    standardContractType: undefined,
    functionAbi: testFunctionAbi,
    method: 'myFunction',
    parameters: [USER_ADDRESS_PARAM_DEFAULT, ':customParam'],
    returnValueTest: {
      comparator: '==',
      value: 100,
    },
  };
  const contractCondition = new ContractCondition(contractConditionObj);
  const myCustomParam = ':customParam';
  const customParams: Record<string, CustomContextParam> = {};
  customParams[myCustomParam] = 1234;

  let authProviders: Record<string, AuthProvider>;
  beforeAll(async () => {
    await initialize();
    authProviders = await fakeAuthProviders();
  });

  it('accepts custom function abi with a custom parameter', async () => {
    const conditionContext = new ConditionContext(contractCondition);
    conditionContext.addCustomContextParameterValues(customParams);

    conditionContext.addAuthProvider(
      USER_ADDRESS_PARAM_DEFAULT,
<<<<<<< HEAD
      authProviders[EIP4361_FAKE_AUTH_INDEX],
=======
      authProviders['EIP4361'],
>>>>>>> 1a27c873
    );

    const asJson = await conditionContext.toJson();
    expect(asJson).toBeDefined();
    expect(asJson).toContain(USER_ADDRESS_PARAM_DEFAULT);
    expect(asJson).toContain(myCustomParam);
  });

  it.each([
    {
      method: 'balanceOf',
      functionAbi: {
        name: 'balanceOf',
        type: 'function',
        inputs: [{ name: '_owner', type: 'address', internalType: 'address' }],
        outputs: [
          { name: 'balance', type: 'uint256', internalType: 'uint256' },
        ],
        stateMutability: 'view',
      },
    },
    {
      method: 'get',
      functionAbi: {
        name: 'get',
        type: 'function',
        inputs: [],
        outputs: [
          { name: 'balance', type: 'uint256', internalType: 'uint256' },
        ],
        stateMutability: 'pure',
      },
    },
  ])('accepts well-formed functionAbi', ({ method, functionAbi }) => {
    const result = ContractCondition.validate(contractConditionSchema, {
      ...contractConditionObj,
      parameters: functionAbi.inputs.map((input) => `fake_parameter_${input}`), //
      functionAbi: functionAbi as FunctionAbiProps,
      method,
    });

    expect(result.error).toBeUndefined();
    expect(result.data).toBeDefined();
    expect(result.data?.method).toEqual(method);
    expect(result.data?.functionAbi).toEqual(functionAbi);
  });

  it.each([
    {
      method: '1234',
      badField: 'name',
      expectedErrors: ['Expected string, received number'],
      functionAbi: {
        name: 1234, // invalid value
        type: 'function',
        inputs: [{ name: '_owner', type: 'address', internalType: 'address' }],
        outputs: [
          { name: 'balance', type: 'uint256', internalType: 'uint256' },
        ],
        stateMutability: 'view',
      },
    },
    {
      method: 'transfer',
      badField: 'inputs',
      expectedErrors: ['Expected array, received string'],
      functionAbi: {
        name: 'transfer',
        type: 'function',
        inputs: 'invalid value', // invalid value
        outputs: [{ name: '_status', type: 'bool', internalType: 'bool' }],
        stateMutability: 'pure',
      },
    },
    {
      method: 'get',
      badField: 'stateMutability',
      expectedErrors: [
        'Invalid literal value, expected "view"',
        'Invalid literal value, expected "pure"',
      ],
      functionAbi: {
        name: 'get',
        type: 'function',
        inputs: [],
        outputs: [{ name: 'result', type: 'uint256', internalType: 'uint256' }],
        stateMutability: 'invalid', // invalid value
      },
    },
    {
      method: 'test',
      badField: 'outputs',
      expectedErrors: ['Expected array, received string'],
      functionAbi: {
        name: 'test',
        type: 'function',
        inputs: [],
        outputs: 'invalid value', // Invalid value
        stateMutability: 'pure',
      },
    },
    {
      method: 'calculatePow',
      badField: 'inputs',
      expectedErrors: ['Required'],
      functionAbi: {
        name: 'calculatePow',
        type: 'function',
        // 'inputs': []   // Missing inputs array
        outputs: [{ name: 'result', type: 'uint256', internalType: 'uint256' }],
        stateMutability: 'view',
      },
    },
  ])(
    'rejects malformed functionAbi',
    ({ method, badField, expectedErrors, functionAbi }) => {
      const result = ContractCondition.validate(contractConditionSchema, {
        ...contractConditionObj,
        functionAbi: functionAbi as unknown as FunctionAbiProps,
        method,
      });

      expect(result.error).toBeDefined();
      expect(result.data).toBeUndefined();
      expect(result.error?.format()).toMatchObject({
        functionAbi: {
          [badField]: {
            _errors: expectedErrors,
          },
        },
      });
    },
  );

  it.each([
    {
      contractAddress: '0x123',
      error: ['Invalid Ethereum address'],
    },
    { contractAddress: undefined, error: ['Required'] },
  ])('rejects invalid contract address', async ({ contractAddress, error }) => {
    const result = ContractCondition.validate(contractConditionSchema, {
      ...testContractConditionObj,
      contractAddress,
    });

    expect(result.error).toBeDefined();
    expect(result.data).toBeUndefined();
    expect(result.error?.format()).toMatchObject({
      contractAddress: {
        _errors: error,
      },
    });
  });
});<|MERGE_RESOLUTION|>--- conflicted
+++ resolved
@@ -1,9 +1,6 @@
 import { initialize } from '@nucypher/nucypher-core';
 import { AuthProvider, USER_ADDRESS_PARAM_DEFAULT } from '@nucypher/taco-auth';
-import {
-  EIP4361_FAKE_AUTH_INDEX,
-  fakeAuthProviders,
-} from '@nucypher/test-utils';
+import { EIP4361, fakeAuthProviders } from '@nucypher/test-utils';
 import { beforeAll, describe, expect, it } from 'vitest';
 
 import {
@@ -204,11 +201,7 @@
 
     conditionContext.addAuthProvider(
       USER_ADDRESS_PARAM_DEFAULT,
-<<<<<<< HEAD
-      authProviders[EIP4361_FAKE_AUTH_INDEX],
-=======
-      authProviders['EIP4361'],
->>>>>>> 1a27c873
+      authProviders[EIP4361],
     );
 
     const asJson = await conditionContext.toJson();
