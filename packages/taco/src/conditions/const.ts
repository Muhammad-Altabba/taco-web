<<<<<<< HEAD
import { ChainId } from '@nucypher/shared';
import { USER_ADDRESS_PARAM_DEFAULT } from '@nucypher/taco-auth';
=======
import {
  USER_ADDRESS_PARAM_DEFAULT,
  USER_ADDRESS_PARAM_EXTERNAL_EIP4361,
} from '@nucypher/taco-auth';
>>>>>>> 1a27c873

// Only allow alphanumeric characters and underscores
const contextParamRegexString = ':[a-zA-Z_][a-zA-Z0-9_]*';

export const CONTEXT_PARAM_REGEXP = new RegExp(contextParamRegexString);

// Entire string is context param
export const CONTEXT_PARAM_FULL_MATCH_REGEXP = new RegExp(
  `^${contextParamRegexString}$`,
);

export const CONTEXT_PARAM_PREFIX = ':';

export const USER_ADDRESS_PARAMS = [
  // Ordering matters, this should always be last
  USER_ADDRESS_PARAM_DEFAULT,
];<|MERGE_RESOLUTION|>--- conflicted
+++ resolved
@@ -1,12 +1,4 @@
-<<<<<<< HEAD
-import { ChainId } from '@nucypher/shared';
 import { USER_ADDRESS_PARAM_DEFAULT } from '@nucypher/taco-auth';
-=======
-import {
-  USER_ADDRESS_PARAM_DEFAULT,
-  USER_ADDRESS_PARAM_EXTERNAL_EIP4361,
-} from '@nucypher/taco-auth';
->>>>>>> 1a27c873
 
 // Only allow alphanumeric characters and underscores
 const contextParamRegexString = ':[a-zA-Z_][a-zA-Z0-9_]*';
