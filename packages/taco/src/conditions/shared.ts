<<<<<<< HEAD
import { EthAddressSchema } from '@nucypher/shared';
import { USER_ADDRESS_PARAM_DEFAULT } from '@nucypher/taco-auth';
import { z } from 'zod';
=======
export type OmitConditionType<T> = Omit<T, 'conditionType'>;
>>>>>>> 1a27c873

export {
  contextParamSchema,
<<<<<<< HEAD
  z.lazy(() => z.array(paramOrContextParamSchema)),
]);

export const returnValueTestSchema = z.object({
  index: z.number().int().nonnegative().optional(),
  comparator: z.enum(['==', '>', '<', '>=', '<=', '!=']),
  value: paramOrContextParamSchema,
});

export type ReturnValueTestProps = z.infer<typeof returnValueTestSchema>;

const UserAddressSchema = z.enum([USER_ADDRESS_PARAM_DEFAULT]);
export const EthAddressOrUserAddressSchema = z.union([
  EthAddressSchema,
  UserAddressSchema,
]);
=======
  paramOrContextParamSchema,
} from './schemas/context';
>>>>>>> 1a27c873

export {
  ReturnValueTestProps,
  returnValueTestSchema,
} from './schemas/return-value-test';<|MERGE_RESOLUTION|>--- conflicted
+++ resolved
@@ -1,34 +1,9 @@
-<<<<<<< HEAD
-import { EthAddressSchema } from '@nucypher/shared';
-import { USER_ADDRESS_PARAM_DEFAULT } from '@nucypher/taco-auth';
-import { z } from 'zod';
-=======
 export type OmitConditionType<T> = Omit<T, 'conditionType'>;
->>>>>>> 1a27c873
 
 export {
   contextParamSchema,
-<<<<<<< HEAD
-  z.lazy(() => z.array(paramOrContextParamSchema)),
-]);
-
-export const returnValueTestSchema = z.object({
-  index: z.number().int().nonnegative().optional(),
-  comparator: z.enum(['==', '>', '<', '>=', '<=', '!=']),
-  value: paramOrContextParamSchema,
-});
-
-export type ReturnValueTestProps = z.infer<typeof returnValueTestSchema>;
-
-const UserAddressSchema = z.enum([USER_ADDRESS_PARAM_DEFAULT]);
-export const EthAddressOrUserAddressSchema = z.union([
-  EthAddressSchema,
-  UserAddressSchema,
-]);
-=======
   paramOrContextParamSchema,
 } from './schemas/context';
->>>>>>> 1a27c873
 
 export {
   ReturnValueTestProps,
