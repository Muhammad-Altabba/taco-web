--- conflicted
+++ resolved
@@ -1,11 +1,7 @@
 import { ethers } from 'ethers';
 import { SiweMessage } from 'siwe';
 
-<<<<<<< HEAD
 import { AuthProvider } from '../../auth-provider';
-import { AuthSignature } from '../../auth-sig';
-=======
->>>>>>> 1a27c873
 import { LocalStorage } from '../../storage';
 
 import {
@@ -14,27 +10,12 @@
   eip4361AuthSignatureSchema,
 } from './auth';
 
-<<<<<<< HEAD
-const ERR_MISSING_SIWE_PARAMETERS = 'Missing default SIWE parameters';
-
-export class EIP4361AuthProvider implements AuthProvider {
-  private readonly storage: LocalStorage;
-  private readonly params: Partial<SiweMessage>;
-=======
-export const USER_ADDRESS_PARAM_DEFAULT = ':userAddress';
-
-export type EIP4361AuthProviderParams = {
-  domain: string;
-  uri: string;
-};
-
 const TACO_DEFAULT_DOMAIN = 'taco.build';
 const TACO_DEFAULT_URI = 'https://taco.build';
 
-export class EIP4361AuthProvider {
+export class EIP4361AuthProvider implements AuthProvider {
   private readonly storage: LocalStorage<EIP4361AuthSignature>;
-  private readonly providerParams: EIP4361AuthProviderParams;
->>>>>>> 1a27c873
+  private readonly params: Partial<SiweMessage>;
 
   constructor(
     // TODO: We only need the provider to fetch the chainId, consider removing it
@@ -43,25 +24,13 @@
     // `chainId` will be set from the provider. For do not accept it as input to eleminate ambiguity.
     params?: Omit<Partial<SiweMessage>, 'chainId'>,
   ) {
-<<<<<<< HEAD
-    this.storage = new LocalStorage();
+    this.storage = new LocalStorage(eip4361AuthSignatureSchema);
     this.params = {
       ...this.getDefaultParameters(),
       version: '1',
-      // the next means that if any of the parameters where provided at params, they will override the defaults
+      // if any of the parameters were provided at params, they will override the defaults
       ...params,
     };
-
-    if (!this.params.domain || !this.params.uri) {
-      throw new Error(ERR_MISSING_SIWE_PARAMETERS);
-=======
-    this.storage = new LocalStorage(eip4361AuthSignatureSchema);
-    if (providerParams) {
-      this.providerParams = providerParams;
-    } else {
-      this.providerParams = this.getDefaultParameters();
->>>>>>> 1a27c873
-    }
   }
 
   private getDefaultParameters() {
@@ -72,15 +41,12 @@
         uri: window.location?.origin,
       };
     }
-<<<<<<< HEAD
-=======
 
     // not in a browser environment, use hardcoded defaults
     return {
       domain: TACO_DEFAULT_DOMAIN,
       uri: TACO_DEFAULT_URI,
     };
->>>>>>> 1a27c873
   }
 
   public async getOrCreateAuthSignature(): Promise<EIP4361AuthSignature> {
@@ -107,24 +73,7 @@
     return authMessage;
   }
 
-<<<<<<< HEAD
-  private async createSIWEAuthMessage(): Promise<AuthSignature> {
-=======
-  private isMessageExpired(message: string): boolean {
-    const siweMessage = new SiweMessage(message);
-    if (!siweMessage.issuedAt) {
-      // don't expect to ever happen; but just in case
-      return false;
-    }
-
-    const twoHourWindow = new Date(siweMessage.issuedAt);
-    twoHourWindow.setHours(twoHourWindow.getHours() + 2);
-    const now = new Date();
-    return twoHourWindow < now;
-  }
-
   private async createSIWEAuthMessage(): Promise<EIP4361AuthSignature> {
->>>>>>> 1a27c873
     const address = await this.signer.getAddress();
     const chainId = (await this.provider.getNetwork()).chainId;
     const after2HoursFromNow = new Date(
