import { SiweMessage } from 'siwe';

<<<<<<< HEAD
import { AuthProvider } from '../../auth-provider';
import { AuthSignature } from '../../auth-sig';

import { EIP4361_AUTH_METHOD } from './common';
=======
import { EIP4361_AUTH_METHOD, EIP4361AuthSignature } from './auth';
>>>>>>> 1a27c873

export class SingleSignOnEIP4361AuthProvider implements AuthProvider {
  public static async fromExistingSiweInfo(
    existingSiweMessage: string,
    signature: string,
  ): Promise<SingleSignOnEIP4361AuthProvider> {
    const siweMessage = new SiweMessage(existingSiweMessage);
    // this will trigger validation for the signature and all parameters (`expirationTime`, `notBefore`...).
    await siweMessage.verify({ signature });

    // create provider
    const authProvider = new SingleSignOnEIP4361AuthProvider(
      siweMessage.prepareMessage(),
      siweMessage.address,
      signature,
    );
    return authProvider;
  }

  private constructor(
    private readonly existingSiweMessage: string,
    public readonly address: string,
    private readonly signature: string,
  ) {}

<<<<<<< HEAD
  public async getOrCreateAuthSignature(): Promise<AuthSignature> {
    const siweMessage = new SiweMessage(this.existingSiweMessage);
    // this will trigger validation for the signature and all parameters (`expirationTime`, `notBefore`...).
    await siweMessage.verify({ signature: this.signature });

=======
  public async getOrCreateAuthSignature(): Promise<EIP4361AuthSignature> {
>>>>>>> 1a27c873
    const scheme = EIP4361_AUTH_METHOD;
    return {
      signature: this.signature,
      address: this.address,
      scheme,
      typedData: this.existingSiweMessage,
    };
  }
}<|MERGE_RESOLUTION|>--- conflicted
+++ resolved
@@ -1,13 +1,7 @@
 import { SiweMessage } from 'siwe';
 
-<<<<<<< HEAD
 import { AuthProvider } from '../../auth-provider';
-import { AuthSignature } from '../../auth-sig';
-
-import { EIP4361_AUTH_METHOD } from './common';
-=======
 import { EIP4361_AUTH_METHOD, EIP4361AuthSignature } from './auth';
->>>>>>> 1a27c873
 
 export class SingleSignOnEIP4361AuthProvider implements AuthProvider {
   public static async fromExistingSiweInfo(
@@ -33,15 +27,11 @@
     private readonly signature: string,
   ) {}
 
-<<<<<<< HEAD
-  public async getOrCreateAuthSignature(): Promise<AuthSignature> {
+  public async getOrCreateAuthSignature(): Promise<EIP4361AuthSignature> {
     const siweMessage = new SiweMessage(this.existingSiweMessage);
     // this will trigger validation for the signature and all parameters (`expirationTime`, `notBefore`...).
     await siweMessage.verify({ signature: this.signature });
 
-=======
-  public async getOrCreateAuthSignature(): Promise<EIP4361AuthSignature> {
->>>>>>> 1a27c873
     const scheme = EIP4361_AUTH_METHOD;
     return {
       signature: this.signature,
