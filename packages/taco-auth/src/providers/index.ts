--- conflicted
+++ resolved
@@ -1,10 +1,9 @@
-<<<<<<< HEAD
-export { USER_ADDRESS_PARAM_DEFAULT } from './eip4361/common';
-=======
 // TODO: should we export with package names?
 export { EIP1271AuthSignature } from './eip1271/auth';
 export * from './eip1271/eip1271';
-export { EIP4361AuthSignature } from './eip4361/auth';
->>>>>>> 1a27c873
+export {
+  EIP4361AuthSignature,
+  USER_ADDRESS_PARAM_DEFAULT,
+} from './eip4361/auth';
 export * from './eip4361/eip4361';
 export * from './eip4361/external-eip4361';