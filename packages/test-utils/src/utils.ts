--- conflicted
+++ resolved
@@ -49,8 +49,10 @@
 
 import { TEST_CONTRACT_ADDR, TEST_SIWE_PARAMS } from './variables';
 
-export const EIP4361_FAKE_AUTH_INDEX = 'eip4361';
-export const SSO_EIP4361_FAKE_AUTH_INDEX = 'sso-eip4361';
+export const EIP4361 = 'EIP4361';
+export const SSO_EIP4361 = 'SSO4361';
+export const EIP1271 = 'EIP1271';
+export const BOGUS = 'Bogus';
 
 export const bytesEqual = (first: Uint8Array, second: Uint8Array): boolean =>
   first.length === second.length &&
@@ -102,16 +104,10 @@
 ) => {
   const signerToUse = signer ? signer : fakeProvider().getSigner();
   return {
-<<<<<<< HEAD
-    [EIP4361_FAKE_AUTH_INDEX]: fakeEIP4351AuthProvider(signerToUse),
-    [SSO_EIP4361_FAKE_AUTH_INDEX]:
-      await fakeSingleSignOnEIP4361AuthProvider(signerToUse),
-=======
-    ['EIP4361']: fakeEIP4361AuthProvider(signerToUse),
-    ['SSO4361']: await fakeSingleSignOnEIP4361AuthProvider(signerToUse),
-    ['EIP1271']: await fakeEIP1271AuthProvider(signerToUse),
-    ['Bogus']: fakeBogusAuthProvider(signerToUse),
->>>>>>> 1a27c873
+    [EIP4361]: fakeEIP4361AuthProvider(signerToUse),
+    [SSO_EIP4361]: await fakeSingleSignOnEIP4361AuthProvider(signerToUse),
+    [EIP1271]: await fakeEIP1271AuthProvider(signerToUse),
+    [BOGUS]: fakeBogusAuthProvider(signerToUse),
   };
 };
 
