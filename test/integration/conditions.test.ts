import { SecretKey } from '@nucypher/nucypher-core';

import { conditions, CustomContextParam } from '../../src';
import { EvmConditionConfig } from '../../src/conditions/base/evm';
import { RpcConditionConfig } from '../../src/conditions/base/rpc';
import { USER_ADDRESS_PARAM } from '../../src/conditions/const';
import { fakeWeb3Provider } from '../utils';

const {
  predefined: { ERC721Balance },
  base: { TimelockCondition, RpcCondition, EvmCondition },
  Operator,
  ConditionSet,
  ConditionContext,
} = conditions;

const TEST_CONTRACT_ADDR = '0xC36442b4a4522E871399CD717aBDD847Ab11FE88';
const TEST_CONTRACT_ADDR_2 = '0x5dB11d7356aa4C0E85Aa5b255eC2B5F81De6d4dA';
const TEST_CHAIN_ID = 5;

describe('operator', () => {
  it('should validate Operator', async () => {
    const op = new Operator('or');
    expect(op.operator).toEqual('or');
    expect(() => {
      new Operator('then');
    }).toThrow();
  });
});

describe('conditions schema', () => {
  const condition = new ERC721Balance();
  let result = condition.validate({
    contractAddress: TEST_CONTRACT_ADDR,
  });

  it('should validate', async () => {
    expect(result.error).toEqual(undefined);
    expect(result.value.contractAddress).toEqual(TEST_CONTRACT_ADDR);
  });

  result = condition.validate({ chain: TEST_CHAIN_ID });
  it('should update the value of "chain"', async () => {
    expect(result.error).toEqual(undefined);
    expect(result.value.chain).toEqual(TEST_CHAIN_ID);
  });

  it('should validate chain id', async () => {
    result = condition.validate({ chain: 10 });
    expect(result.error?.message).toEqual(
      '"chain" must be one of [1, 5, 137, 80001]'
    );
  });
});

describe('condition set', () => {
  const genuineUndead = new ERC721Balance({
    contractAddress: TEST_CONTRACT_ADDR,
  });
  const gnomePals = new ERC721Balance({
    contractAddress: TEST_CONTRACT_ADDR_2,
  });
  const conditions = new ConditionSet([genuineUndead, Operator.AND, gnomePals]);

  it('should validate', async () => {
    expect(conditions.validate()).toEqual(true);
  });
});

describe('conditions set to/from json', () => {
  const json = `[{"chain":${TEST_CHAIN_ID},"method":"ownerOf","parameters":["3591"],"standardContractType":"ERC721","returnValueTest":{"comparator":"==","value":":userAddress"},"contractAddress":"${TEST_CONTRACT_ADDR}"}]`;
  const conditionSet = ConditionSet.fromJSON(json);

  it('should be a ConditionSet', async () => {
    expect(conditionSet.conditions[0].toObj().contractAddress).toEqual(
      TEST_CONTRACT_ADDR
    );
    expect(conditionSet.toJson()).toEqual(json);
  });
});

describe('standard conditions types validation', () => {
  const returnValueTest = {
    index: 0,
    comparator: '>',
    value: '100',
  };

  describe('works for valid conditions', () => {
    it('timelock', () => {
      const timelock = new TimelockCondition({
        returnValueTest,
      });
      expect(timelock.toObj()).toEqual({
        returnValueTest,
        method: 'timelock',
      });
    });

    it('rpc', () => {
      const rpcCondition = {
        chain: 5,
        method: 'eth_getBalance',
        parameters: ['0x1e988ba4692e52Bc50b375bcC8585b95c48AaD77'],
        returnValueTest,
      };
      const rpc = new RpcCondition(rpcCondition);
      expect(rpc.toObj()).toEqual(rpcCondition);
    });

    it('evm', () => {
      const evmCondition = {
        contractAddress: '0x0000000000000000000000000000000000000000',
        chain: 5,
        standardContractType: 'ERC20',
        method: 'balanceOf',
        parameters: ['0x1e988ba4692e52Bc50b375bcC8585b95c48AaD77'],
        returnValueTest,
      };
      const evm = new EvmCondition(evmCondition);
      expect(evm.toObj()).toEqual(evmCondition);
    });
  });

  describe('fails for invalid conditions', () => {
    it('invalid timelock', () => {
      const badTimelockCondition = {
        // Intentionally replacing `returnValueTest` with an invalid test
        returnValueTest: {
          index: 0,
          comparator: 'not-a-comparator',
          value: '100',
        },
      };
      const badTimelock = new TimelockCondition(badTimelockCondition);
      expect(() => badTimelock.toObj()).toThrow(
        '"returnValueTest.comparator" must be one of [==, >, <, >=, <=, !=]'
      );
      const { error } = badTimelock.validate(badTimelockCondition);
      expect(error?.message).toEqual(
        '"returnValueTest.comparator" must be one of [==, >, <, >=, <=, !=]'
      );
    });

    it('invalid rpc', () => {
      const badRpcCondition = {
        chain: 5,
        // Intentionally replacing `method` with an invalid method
        method: 'fake_invalid_method',
        parameters: ['0x1e988ba4692e52Bc50b375bcC8585b95c48AaD77'],
        returnValueTest,
      };
      const badRpc = new RpcCondition(badRpcCondition);
      expect(() => badRpc.toObj()).toThrow(
        '"method" must be one of [eth_getBalance, balanceOf]'
      );
      const { error } = badRpc.validate(badRpcCondition);
      expect(error?.message).toEqual(
        '"method" must be one of [eth_getBalance, balanceOf]'
      );
    });

    it('invalid evm', () => {
      const badEvmCondition = {
        // Intentionally removing `contractAddress`
        // contractAddress: '0x0000000000000000000000000000000000000000',
        chain: 5,
        standardContractType: 'ERC20',
        method: 'balanceOf',
        parameters: ['0x1e988ba4692e52Bc50b375bcC8585b95c48AaD77'],
        returnValueTest,
      };
      const badEvm = new EvmCondition(badEvmCondition);
      expect(() => badEvm.toObj()).toThrow('"contractAddress" is required');
      const { error } = badEvm.validate(badEvmCondition);
      expect(error?.message).toEqual('"contractAddress" is required');
    });
  });
});

describe('produce context parameters from conditions', () => {
  describe('from rpc condition', () => {
    const methods = RpcConditionConfig.RPC_METHODS;
    methods.forEach((method) => {
      const contextParams =
        RpcConditionConfig.CONTEXT_PARAMETERS_PER_METHOD[
          method as keyof RpcConditionConfig
        ];
      if (!contextParams) {
        return;
      }
      contextParams.forEach((contextParam) => {
        it(`produces context parameter ${contextParam} for method ${method}`, () => {
          const rpcCondition = new RpcCondition({
            chain: 5,
            method,
            parameters: [contextParam],
            returnValueTest: {
              index: 0,
              comparator: '==',
              value: contextParam,
            },
          });
          const producedContextParam = rpcCondition.getContextParameters();
          expect(producedContextParam).toEqual([contextParam]);
        });
      });
    });
  });

  describe('from evm condition', () => {
    EvmConditionConfig.STANDARD_CONTRACT_TYPES.forEach((contractType) => {
      const methods =
        EvmConditionConfig.METHODS_PER_CONTRACT_TYPE[contractType];
      if (!methods) {
        return;
      }
      methods.forEach((method) => {
        const contextParams =
          EvmConditionConfig.CONTEXT_PARAMETERS_PER_METHOD[method];
        if (!contextParams) {
          return;
        }
        contextParams.forEach((contextParam) => {
          it(`produces context parameter ${contextParam} for method ${method}`, () => {
            const evmCondition = new EvmCondition({
              contractAddress: '0x0000000000000000000000000000000000000000',
              chain: 5,
              standardContractType: 'ERC20',
              method: 'balanceOf',
              parameters: [contextParam],
              returnValueTest: {
                index: 0,
                comparator: '==',
                value: contextParam,
              },
            });
            const producedContextParam = evmCondition.getContextParameters();
            expect(producedContextParam).toEqual([contextParam]);
          });
        });
      });
    });
  });
});

describe('condition context', () => {
  it('should serialize to JSON with context params', async () => {
    const web3Provider = fakeWeb3Provider(SecretKey.random().toBEBytes());

    const rpcCondition = new RpcCondition({
      chain: 5,
      method: 'eth_getBalance',
      parameters: [USER_ADDRESS_PARAM],
      returnValueTest: {
        index: 0,
        comparator: '==',
        value: USER_ADDRESS_PARAM,
      },
    });
    const conditionSet = new ConditionSet([rpcCondition]);

    const conditionContext = new ConditionContext(
      conditionSet.toWASMConditions(),
      web3Provider
    );
    const asJson = await conditionContext.toJson();
    expect(asJson).toContain(USER_ADDRESS_PARAM);
  });

  describe('supports user-defined parameters', () => {
    const fakeFunctionAbi = {
      name: 'myFunction',
      type: 'function',
      inputs: [
        {
          name: 'account',
          type: 'address',
        },
        {
          name: 'myCustomParam',
          type: 'uint256',
        },
      ],
      outputs: [
        {
          name: 'someValue',
          type: 'uint256',
        },
      ],
    };
<<<<<<< HEAD
    const evmCondition = new EvmCondition({
=======
    const evmConditionObj = {
>>>>>>> ca14002a
      chain: 5,
      functionAbi: fakeFunctionAbi,
      method: 'balanceOf',
      contractAddress: '0x0000000000000000000000000000000000000000',
      parameters: [USER_ADDRESS_PARAM, ':customParam'],
      returnValueTest: {
        index: 0,
        comparator: '==',
        value: USER_ADDRESS_PARAM,
      },
    };
    const evmCondition = new Conditions.EvmCondition(evmConditionObj);
    const web3Provider = fakeWeb3Provider(SecretKey.random().toBEBytes());
    const conditionSet = new ConditionSet([evmCondition]);
    const conditionContext = new ConditionContext(
      conditionSet.toWASMConditions(),
      web3Provider
    );
    const myCustomParam = ':customParam';
    const customParams: Record<string, CustomContextParam> = {};
    customParams[myCustomParam] = 1234;

    it('parses user-provided context parameters', async () => {
      const asJson = await conditionContext
        .withCustomParams(customParams)
        .toJson();
      expect(asJson).toBeDefined();
      expect(asJson).toContain(USER_ADDRESS_PARAM);
      expect(asJson).toContain(myCustomParam);
    });

    it('throws on missing custom context param', async () => {
      await expect(conditionContext.toJson()).rejects.toThrow(
        `Missing custom context parameter ${myCustomParam}`
      );
    });

    it('throws on using reserved context parameter identifiers', () => {
      const badCustomParams: Record<string, CustomContextParam> = {};
      badCustomParams[USER_ADDRESS_PARAM] = 'this-will-throw';

      expect(() => conditionContext.withCustomParams(badCustomParams)).toThrow(
        `Cannot use reserved parameter name ${USER_ADDRESS_PARAM} as custom parameter`
      );
    });

    it('accepts custom parameters in predefined methods', async () => {
      const customEvmCondition = new Conditions.EvmCondition({
        ...evmConditionObj,
        parameters: [myCustomParam],
      });
      const conditionSet = new ConditionSet([customEvmCondition]);
      const conditionContext = new ConditionContext(
        conditionSet.toWASMConditions(),
        web3Provider
      );

      const asJson = await conditionContext
        .withCustomParams(customParams)
        .toJson();
      expect(asJson).toBeDefined();
      expect(asJson).toContain(myCustomParam);
    });
  });
});

describe('evm condition', () => {
  describe('accepts either standardContractType or functionAbi but not both or none', () => {
    const baseEvmCondition = {
      contractAddress: '0x0000000000000000000000000000000000000000',
      chain: 5,
      method: 'balanceOf',
      parameters: ['0x1e988ba4692e52Bc50b375bcC8585b95c48AaD77'],
      returnValueTest: {
        index: 0,
        comparator: '==',
        value: USER_ADDRESS_PARAM,
      },
    };
    const standardContractType = 'ERC20';
    const functionAbi = { fake_function_abi: true };

    it('accepts standardContractType', () => {
      const conditionJson = { ...baseEvmCondition, standardContractType };
      const evmCondition = new EvmCondition(conditionJson);
      expect(evmCondition.toObj()).toEqual(conditionJson);
    });

    it('accepts functionAbi', () => {
      const conditionJson = { ...baseEvmCondition, functionAbi };
      const evmCondition = new EvmCondition(conditionJson);
      expect(evmCondition.toObj()).toEqual(conditionJson);
    });

    it('rejects both', () => {
      const conditionJson = {
        ...baseEvmCondition,
        standardContractType,
        functionAbi,
      };
      const evmCondition = new EvmCondition(conditionJson);
      expect(() => evmCondition.toObj()).toThrow(
        '"value" contains a conflict between exclusive peers [standardContractType, functionAbi]'
      );
    });

    it('rejects none', () => {
      const evmCondition = new EvmCondition(baseEvmCondition);
      expect(() => evmCondition.toObj()).toThrow(
        '"value" must contain at least one of [standardContractType, functionAbi]'
      );
    });
  });
});<|MERGE_RESOLUTION|>--- conflicted
+++ resolved
@@ -289,11 +289,7 @@
         },
       ],
     };
-<<<<<<< HEAD
-    const evmCondition = new EvmCondition({
-=======
     const evmConditionObj = {
->>>>>>> ca14002a
       chain: 5,
       functionAbi: fakeFunctionAbi,
       method: 'balanceOf',
@@ -305,7 +301,7 @@
         value: USER_ADDRESS_PARAM,
       },
     };
-    const evmCondition = new Conditions.EvmCondition(evmConditionObj);
+    const evmCondition = new EvmCondition(evmConditionObj);
     const web3Provider = fakeWeb3Provider(SecretKey.random().toBEBytes());
     const conditionSet = new ConditionSet([evmCondition]);
     const conditionContext = new ConditionContext(
@@ -341,7 +337,7 @@
     });
 
     it('accepts custom parameters in predefined methods', async () => {
-      const customEvmCondition = new Conditions.EvmCondition({
+      const customEvmCondition = new EvmCondition({
         ...evmConditionObj,
         parameters: [myCustomParam],
       });
